# This file is autogenerated, do not edit; changes may be undone by the next 'dep ensure'.


[[projects]]
  name = "github.com/agext/levenshtein"
  packages = ["."]
  revision = "5f10fee965225ac1eecdc234c09daf5cd9e7f7b6"
  version = "v1.2.1"

[[projects]]
  name = "github.com/apache/thrift"
  packages = ["lib/go/thrift"]
  revision = "b2a4d4ae21c789b689dd162deb819665567f481c"
  version = "0.10.0"

[[projects]]
  name = "github.com/apparentlymart/go-cidr"
  packages = ["cidr"]
  revision = "2bd8b58cf4275aeb086ade613de226773e29e853"

[[projects]]
  branch = "master"
  name = "github.com/apparentlymart/go-textseg"
  packages = ["textseg"]
  revision = "b836f5c4d331d1945a2fead7188db25432d73b69"

[[projects]]
  branch = "master"
  name = "github.com/armon/go-radix"
  packages = ["."]
  revision = "1fca145dffbcaa8fe914309b1ec0cfc67500fe61"

[[projects]]
  name = "github.com/aws/aws-sdk-go"
  packages = [
    "aws",
    "aws/awserr",
    "aws/awsutil",
    "aws/client",
    "aws/client/metadata",
    "aws/corehandlers",
    "aws/credentials",
    "aws/credentials/ec2rolecreds",
    "aws/credentials/endpointcreds",
    "aws/credentials/stscreds",
    "aws/defaults",
    "aws/ec2metadata",
    "aws/endpoints",
    "aws/request",
    "aws/session",
    "aws/signer/v4",
    "internal/shareddefaults",
    "private/protocol",
    "private/protocol/query",
    "private/protocol/query/queryutil",
    "private/protocol/rest",
    "private/protocol/restxml",
    "private/protocol/xml/xmlutil",
    "service/s3",
    "service/sts"
  ]
  revision = "107df09c5f137b9dfe53b7a4c25dd4d79f81390f"
  version = "v1.12.40"

[[projects]]
  branch = "master"
  name = "github.com/bgentry/go-netrc"
  packages = ["netrc"]
  revision = "9fd32a8b3d3d3f9d43c341bfe098430e07609480"

[[projects]]
  name = "github.com/bgentry/speakeasy"
  packages = ["."]
  revision = "4aabc24848ce5fd31929f7d1e4ea74d3709c14cd"
  version = "v0.1.0"

[[projects]]
  name = "github.com/blang/semver"
  packages = ["."]
  revision = "4a1e882c79dcf4ec00d2e29fac74b9c8938d5052"

[[projects]]
  branch = "master"
  name = "github.com/codahale/hdrhistogram"
  packages = ["."]
  revision = "3a0bb77429bd3a61596f5e8a3172445844342120"

[[projects]]
  name = "github.com/davecgh/go-spew"
  packages = ["spew"]
  revision = "346938d642f2ec3594ed81d874461961cd0faa76"
  version = "v1.1.0"

[[projects]]
  name = "github.com/djherbis/times"
  packages = ["."]
  revision = "95292e44976d1217cf3611dc7c8d9466877d3ed5"
  version = "v1.0.1"

[[projects]]
  name = "github.com/fatih/color"
  packages = ["."]
  revision = "5b77d2a35fb0ede96d138fc9a99f5c9b6aef11b4"
  version = "v1.7.0"

[[projects]]
  branch = "master"
  name = "github.com/gedex/inflector"
  packages = ["."]
  revision = "16278e9db8130ac7ec405dc174cfb94344f16325"

[[projects]]
  name = "github.com/go-ini/ini"
  packages = ["."]
  revision = "32e4c1e6bc4e7d0d8451aa6b75200d19e37a536a"
  version = "v1.32.0"

[[projects]]
  branch = "master"
  name = "github.com/golang/glog"
  packages = ["."]
  revision = "23def4e6c14b4da8ac2ed8007337bc5eb5007998"

[[projects]]
  branch = "master"
  name = "github.com/golang/protobuf"
  packages = [
    "proto",
    "protoc-gen-go/descriptor",
    "ptypes",
    "ptypes/any",
    "ptypes/duration",
    "ptypes/empty",
    "ptypes/struct",
    "ptypes/timestamp"
  ]
  revision = "1e59b77b52bf8e4b449a57e6f79f21226d571845"

[[projects]]
  branch = "master"
  name = "github.com/grpc-ecosystem/grpc-opentracing"
  packages = ["go/otgrpc"]
  revision = "01f8541d537215b2867e2745a1eb85c58c7c6b81"

[[projects]]
  name = "github.com/hashicorp/errwrap"
  packages = ["."]
  revision = "7554cd9344cec97297fa6649b055a8c98c2a1e55"

[[projects]]
  branch = "master"
  name = "github.com/hashicorp/go-cleanhttp"
  packages = ["."]
  revision = "d5fe4b57a186c716b0e00b8c301cbd9b4182694d"

[[projects]]
  branch = "master"
  name = "github.com/hashicorp/go-getter"
  packages = [
    ".",
    "helper/url"
  ]
  revision = "994f50a6f071b07cfbea9eca9618c9674091ca51"

[[projects]]
  name = "github.com/hashicorp/go-multierror"
  packages = ["."]
  revision = "d30f09973e19c1dfcd120b2d9c4f168e68d6b5d5"

[[projects]]
  name = "github.com/hashicorp/go-uuid"
  packages = ["."]
  revision = "36289988d83ca270bc07c234c36f364b0dd9c9a7"

[[projects]]
  name = "github.com/hashicorp/go-version"
  packages = ["."]
  revision = "4fe82ae3040f80a03d04d2cccb5606a626b8e1ee"

[[projects]]
  name = "github.com/hashicorp/hcl"
  packages = [
    ".",
    "hcl/ast",
    "hcl/parser",
    "hcl/scanner",
    "hcl/strconv",
    "hcl/token",
    "json/parser",
    "json/scanner",
    "json/token"
  ]
  revision = "a4b07c25de5ff55ad3b8936cea69a79a3d95a855"

[[projects]]
  name = "github.com/hashicorp/hcl2"
  packages = [
    "gohcl",
    "hcl",
    "hcl/hclsyntax",
    "hcl/json",
    "hcldec",
    "hclparse"
  ]
  revision = "5f8ed954abd873b2c09616ba0aa607892bbca7e9"

[[projects]]
  name = "github.com/hashicorp/hil"
  packages = [
    ".",
    "ast",
    "parser",
    "scanner"
  ]
  revision = "fa9f258a92500514cc8e9c67020487709df92432"

[[projects]]
  name = "github.com/hashicorp/logutils"
  packages = ["."]
  revision = "0dc08b1671f34c4250ce212759ebd880f743d883"

[[projects]]
  branch = "UpdateTF"
  name = "github.com/hashicorp/terraform"
  packages = [
    "config",
    "config/configschema",
    "config/hcl2shim",
    "config/module",
    "dag",
    "flatmap",
    "helper/hashcode",
    "helper/hilmapstructure",
    "helper/logging",
    "helper/schema",
    "httpclient",
    "moduledeps",
    "plugin/discovery",
    "registry",
    "registry/regsrc",
    "registry/response",
    "svchost",
    "svchost/auth",
    "svchost/disco",
    "terraform",
    "tfdiags",
    "version"
  ]
  revision = "fe2f6a8d31a3b4b6f058fed6a537273b0f1f420a"
  source = "github.com/pulumi/terraform"

[[projects]]
  name = "github.com/inconshreveable/mousetrap"
  packages = ["."]
  revision = "76626ae9c91c4f2a10f34cad8ce83ea42c93bb75"
  version = "v1.0"

[[projects]]
  name = "github.com/jmespath/go-jmespath"
  packages = ["."]
  revision = "0b12d6b5"

[[projects]]
  name = "github.com/mattn/go-colorable"
  packages = ["."]
  revision = "167de6bfdfba052fa6b2d3664c8f5272e23c9072"
  version = "v0.0.9"

[[projects]]
  name = "github.com/mattn/go-isatty"
  packages = ["."]
  revision = "0360b2af4f38e8d38c7fce2a9f4e702702d73a39"
  version = "v0.0.3"

[[projects]]
  branch = "master"
  name = "github.com/mitchellh/cli"
  packages = ["."]
  revision = "c48282d14eba4b0817ddef3f832ff8d13851aefd"

[[projects]]
  name = "github.com/mitchellh/copystructure"
  packages = ["."]
  revision = "d23ffcb85de31694d6ccaa23ccb4a03e55c1303f"

[[projects]]
  name = "github.com/mitchellh/go-homedir"
  packages = ["."]
  revision = "b8bc1bf767474819792c23f32d8286a45736f1c6"

[[projects]]
  branch = "master"
  name = "github.com/mitchellh/go-ps"
  packages = ["."]
  revision = "4fdf99ab29366514c69ccccddab5dc58b8d84062"

[[projects]]
  branch = "master"
  name = "github.com/mitchellh/go-testing-interface"
  packages = ["."]
  revision = "a61a99592b77c9ba629d254a693acffaeb4b7e28"

[[projects]]
  branch = "master"
  name = "github.com/mitchellh/go-wordwrap"
  packages = ["."]
  revision = "ad45545899c7b13c020ea92b2072220eefad42b8"

[[projects]]
  name = "github.com/mitchellh/hashstructure"
  packages = ["."]
  revision = "6b17d669fac5e2f71c16658d781ec3fdd3802b69"

[[projects]]
  name = "github.com/mitchellh/mapstructure"
  packages = ["."]
  revision = "53818660ed4955e899c0bcafa97299a388bd7c8e"

[[projects]]
  name = "github.com/mitchellh/reflectwalk"
  packages = ["."]
  revision = "63d60e9d0dbc60cf9164e6510889b0db6683d98c"

[[projects]]
  name = "github.com/opentracing/opentracing-go"
  packages = [
    ".",
    "ext",
    "log"
  ]
  revision = "1949ddbfd147afd4d964a9f00b24eb291e0e7c38"
  version = "v1.0.2"

[[projects]]
  name = "github.com/pelletier/go-toml"
  packages = ["."]
  revision = "16398bac157da96aa88f98a2df640c7f32af1da2"
  version = "v1.0.1"

[[projects]]
  name = "github.com/pkg/errors"
  packages = ["."]
  revision = "645ef00459ed84a119197bfb8d8205042c6df63d"
  version = "v0.8.0"

[[projects]]
  name = "github.com/pmezard/go-difflib"
  packages = ["difflib"]
  revision = "792786c7400a136282c1664665ae0a8db921c6c2"
  version = "v1.0.0"

[[projects]]
  name = "github.com/posener/complete"
  packages = [
    ".",
    "cmd",
    "cmd/install",
    "match"
  ]
  revision = "dc2bc5a81accba8782bebea28628224643a8286a"
  version = "v1.1"

[[projects]]
  name = "github.com/pulumi/pulumi"
  packages = [
    "pkg/diag",
    "pkg/diag/colors",
    "pkg/encoding",
    "pkg/resource",
    "pkg/resource/config",
    "pkg/resource/plugin",
    "pkg/resource/provider",
    "pkg/tokens",
    "pkg/tools",
    "pkg/util/buildutil",
    "pkg/util/cmdutil",
    "pkg/util/contract",
    "pkg/util/fsutil",
    "pkg/util/httputil",
    "pkg/util/logging",
    "pkg/util/mapper",
    "pkg/util/retry",
    "pkg/util/rpcutil",
    "pkg/util/rpcutil/rpcerror",
    "pkg/workspace",
    "sdk/proto/go"
  ]
  revision = "550a8c02742a8630041818a6e24590333145bb4e"
  version = "v0.12.2"

[[projects]]
  branch = "master"
  name = "github.com/reconquest/loreley"
  packages = ["."]
  revision = "2ab6b7470a54bfa9b5b0289f9b4e8fc4839838f7"

[[projects]]
  branch = "master"
  name = "github.com/spf13/cobra"
  packages = ["."]
  revision = "de2d9c4eca8f3c1de17d48b096b6504e0296f003"

[[projects]]
  name = "github.com/spf13/pflag"
  packages = ["."]
  revision = "e57e3eeb33f795204c1ca35f56c44f83227c6e66"
  version = "v1.0.0"

[[projects]]
  name = "github.com/stretchr/testify"
  packages = ["assert"]
  revision = "69483b4bd14f5845b5a1e55bca19e954e827f1d0"
  version = "v1.1.4"

[[projects]]
  name = "github.com/uber/jaeger-client-go"
  packages = [
    ".",
    "internal/baggage",
    "internal/spanlog",
    "log",
    "thrift-gen/agent",
    "thrift-gen/jaeger",
    "thrift-gen/sampling",
    "thrift-gen/zipkincore",
    "transport/zipkin",
    "utils"
  ]
  revision = "ff3efa227b65e419701a4f48985379ca106a89e7"
  version = "v2.11.0"

[[projects]]
  name = "github.com/uber/jaeger-lib"
  packages = ["metrics"]
  revision = "c48167d9cae5887393dd5e61efd06a4a48b7fbb3"
  version = "v1.2.1"

[[projects]]
  name = "github.com/ulikunitz/xz"
  packages = [
    ".",
    "internal/hash",
    "internal/xlog",
    "lzma"
  ]
  revision = "0c6b41e72360850ca4f98dc341fd999726ea007f"
  version = "v0.5.4"

[[projects]]
  name = "github.com/zclconf/go-cty"
  packages = [
    "cty",
    "cty/convert",
    "cty/function",
    "cty/function/stdlib",
    "cty/gocty",
    "cty/json",
    "cty/set"
  ]
  revision = "49fa5e03c418f95f78684c91e155af06aa901a32"

[[projects]]
  branch = "master"
  name = "golang.org/x/crypto"
  packages = [
    "bcrypt",
    "blowfish",
    "cast5",
    "openpgp",
    "openpgp/armor",
    "openpgp/elgamal",
    "openpgp/errors",
    "openpgp/packet",
    "openpgp/s2k",
    "pbkdf2",
    "ssh/terminal"
  ]
  revision = "df8d4716b3472e4a531c33cedbe537dae921a1a9"

[[projects]]
  name = "golang.org/x/net"
  packages = [
    "context",
    "html",
    "html/atom",
    "http2",
    "http2/hpack",
    "idna",
    "internal/timeseries",
    "lex/httplex",
    "trace"
  ]
  revision = "a04bdaca5b32abe1c069418fb7088ae607de5bd0"

[[projects]]
  branch = "master"
  name = "golang.org/x/sys"
  packages = [
    "unix",
    "windows"
  ]
  revision = "8b4580aae2a0dd0c231a45d3ccb8434ff533b840"

[[projects]]
  branch = "master"
  name = "golang.org/x/text"
  packages = [
    "collate",
    "collate/build",
    "internal/colltab",
    "internal/gen",
    "internal/tag",
    "internal/triegen",
    "internal/ucd",
    "language",
    "secure/bidirule",
    "transform",
    "unicode/bidi",
    "unicode/cldr",
    "unicode/norm",
    "unicode/rangetable"
  ]
  revision = "57961680700a5336d15015c8c50686ca5ba362a4"

[[projects]]
  branch = "master"
  name = "google.golang.org/genproto"
  packages = ["googleapis/rpc/status"]
  revision = "7f0da29060c682909f650ad8ed4e515bd74fa12a"

[[projects]]
  name = "google.golang.org/grpc"
  packages = [
    ".",
    "balancer",
    "codes",
    "connectivity",
    "credentials",
    "grpclb/grpc_lb_v1/messages",
    "grpclog",
    "internal",
    "keepalive",
    "metadata",
    "naming",
    "peer",
    "reflection",
    "reflection/grpc_reflection_v1alpha",
    "resolver",
    "stats",
    "status",
    "tap",
    "transport"
  ]
  revision = "5ffe3083946d5603a0578721101dc8165b1d5b5f"
  version = "v1.7.2"

[[projects]]
  branch = "v2"
  name = "gopkg.in/yaml.v2"
  packages = ["."]
  revision = "287cf08546ab5e7e37d55a84f7ed3fd1db036de5"

[solve-meta]
  analyzer-name = "dep"
  analyzer-version = 1
<<<<<<< HEAD
  inputs-digest = "bef2ad8bcb8c5aab1f280e502d031ee3a5dd2229b2af354d8a234e0c5a4b6788"
=======
  inputs-digest = "f27b06085de4b6fab48c74768990a56655363dfd585bf1180060ca5c0bcf4bfe"
>>>>>>> 634b892f
  solver-name = "gps-cdcl"
  solver-version = 1<|MERGE_RESOLUTION|>--- conflicted
+++ resolved
@@ -385,8 +385,8 @@
     "pkg/workspace",
     "sdk/proto/go"
   ]
-  revision = "550a8c02742a8630041818a6e24590333145bb4e"
-  version = "v0.12.2"
+  revision = "0064624b14ccc77c3fefc6820282e8e01c5734cd"
+  version = "v0.12.3"
 
 [[projects]]
   branch = "master"
@@ -563,10 +563,6 @@
 [solve-meta]
   analyzer-name = "dep"
   analyzer-version = 1
-<<<<<<< HEAD
-  inputs-digest = "bef2ad8bcb8c5aab1f280e502d031ee3a5dd2229b2af354d8a234e0c5a4b6788"
-=======
-  inputs-digest = "f27b06085de4b6fab48c74768990a56655363dfd585bf1180060ca5c0bcf4bfe"
->>>>>>> 634b892f
+  inputs-digest = "4be2930cf629f0d28973f58e2383eab51b81bcd9997531eee6eaae064dca4fdd"
   solver-name = "gps-cdcl"
   solver-version = 1